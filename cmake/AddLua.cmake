--- conflicted
+++ resolved
@@ -13,13 +13,13 @@
     # Try original path
     set(TRY_LUA_DIR "${PROJECT_SOURCE_DIR}/third-party/lua")
     set(TRY_SOL2_DIR "${PROJECT_SOURCE_DIR}/third-party/sol2")
-    
+
     # If it is a submodule case
     if(NOT EXISTS "${TRY_LUA_DIR}/CMakeLists.txt")
         set(TRY_LUA_DIR "${CMAKE_CURRENT_SOURCE_DIR}/../../third-party/lua")
         set(TRY_SOL2_DIR "${CMAKE_CURRENT_SOURCE_DIR}/../../third-party/sol2")
     endif()
-    
+
     # Finalize paths
     if(EXISTS "${TRY_LUA_DIR}/CMakeLists.txt")
         set(LUA_DIR "${TRY_LUA_DIR}")
@@ -28,11 +28,11 @@
         set(LUA_DIR "${PROJECT_SOURCE_DIR}/third-party/lua")
         set(SOL2_DIR "${PROJECT_SOURCE_DIR}/third-party/sol2")
     endif()
-    
+
     # Convert to absolute paths
     get_filename_component(LUA_DIR "${LUA_DIR}" ABSOLUTE)
     get_filename_component(SOL2_DIR "${SOL2_DIR}" ABSOLUTE)
-    
+
     message(STATUS "Lua Path: ${LUA_DIR}")
     message(STATUS "sol2 Path: ${SOL2_DIR}")
 endmacro()
@@ -68,29 +68,18 @@
 
 # Add Lua subdirectory only if not already added
 if(NOT TARGET astra_lua)
-<<<<<<< HEAD
     add_subdirectory("${PROJECT_SOURCE_DIR}/third-party/lua"
         "${PROJECT_BINARY_DIR}/third-party/astra_lua_${CMAKE_BUILD_TYPE}"
         EXCLUDE_FROM_ALL)
-=======
-    add_subdirectory("${LUA_DIR}" 
-                    "${PROJECT_BINARY_DIR}/third-party/astra_lua_${CMAKE_BUILD_TYPE}" 
-                    EXCLUDE_FROM_ALL)
->>>>>>> fe950103
 endif()
 
 # Define sol2 interface library (keep original interface)
 if(NOT TARGET astra_sol2)
     add_library(astra_sol2 INTERFACE)
-<<<<<<< HEAD
     target_include_directories(astra_sol2 INTERFACE
         "${PROJECT_SOURCE_DIR}/third-party/sol2/include")
 
     # 确保sol2知道我们使用的是系统中的Lua库
-=======
-    target_include_directories(astra_sol2 INTERFACE 
-        "${SOL2_DIR}/include")
->>>>>>> fe950103
     target_link_libraries(astra_sol2 INTERFACE astra_lua)
 endif()
 
@@ -108,7 +97,6 @@
         endif()
 
         target_link_libraries(${target} PRIVATE astra_lua astra_sol2)
-<<<<<<< HEAD
 
         # 添加头文件路径
         target_include_directories(${target} PRIVATE
@@ -116,23 +104,12 @@
             "${PROJECT_SOURCE_DIR}/third-party/sol2/include")
 
         # 定义编译宏
-=======
-        target_include_directories(${target} PRIVATE 
-            "${LUA_DIR}"
-            "${SOL2_DIR}/include")
-        
->>>>>>> fe950103
         if(WIN32)
             target_compile_definitions(${target} PRIVATE WITH_LUA WITH_SOL2 WIN32)
         else()
             target_compile_definitions(${target} PRIVATE WITH_LUA WITH_SOL2)
         endif()
-<<<<<<< HEAD
 
         message(STATUS "已为目标${target}添加Lua和sol2支持")
-=======
-        
-        #message(STATUS "Added Lua and sol2 support to target ${target}")
->>>>>>> fe950103
     endforeach()
 endfunction()